--- conflicted
+++ resolved
@@ -729,14 +729,11 @@
 	return float64(int(x*10000)) / 10000.0
 }
 
-<<<<<<< HEAD
-=======
 func _round_down2(x float64) float64 {
 	// Round down to 2nd decimal place
 	return float64(int(x*100)) / 100.0
 }
 
->>>>>>> 14d4a77b
 func _round_down_nearest(x float64) float64 {
 	return float64(int(x))
 }
